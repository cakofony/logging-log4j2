--- conflicted
+++ resolved
@@ -421,10 +421,7 @@
         builder.add( builder.newRootLogger( Level.DEBUG )
                 .add( builder.newAppenderRef( "rolling" ) ) );
         Configuration config = builder.build();
-<<<<<<< HEAD
-=======
         config.initialize();
->>>>>>> 759fa375
         assertNotNull("No rolling file appender", config.getAppender("rolling"));
         assertEquals("Unexpected Configuration", "RollingBuilder", config.getName());
         // Initialize the new configuration
