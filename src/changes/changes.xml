--- conflicted
+++ resolved
@@ -142,21 +142,14 @@
       </action>
     </release>
     <release version="2.12.1" date="2019-MM-DD" description="GA Release 2.12.1">
-<<<<<<< HEAD
       <action issue="LOG4J2-2644" dev="rgoers" type="fix">
         Improve the performance of capturing location information.
       </action>
-=======
->>>>>>> 2697f040
       <action issue="LOG4J2-2646" dev="ggregory" type="update">
         Update MongoDB 3 driver from 3.10.1 to 3.10.2.
       </action>
     </release>
-<<<<<<< HEAD
     <release version="2.12.0" date="2019-06-23" description="GA Release 2.12.0">
-=======
-    <release version="2.12.0" date="2019-MM-DD" description="GA Release 2.12.0">
->>>>>>> 2697f040
       <action issue="LOG4J2-2547" dev="rgoers" type="fix">
         RollingRandomAccessFileAppender error message referenced incorrect class name.
       </action>
@@ -4724,4 +4717,4 @@
       </action>
     </release>
   </body>
-</document>
+</document>