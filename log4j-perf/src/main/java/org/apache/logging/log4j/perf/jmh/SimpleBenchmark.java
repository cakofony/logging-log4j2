/*
 * Licensed to the Apache Software Foundation (ASF) under one or more
 * contributor license agreements. See the NOTICE file distributed with
 * this work for additional information regarding copyright ownership.
 * The ASF licenses this file to You under the Apache license, Version 2.0
 * (the "License"); you may not use this file except in compliance with
 * the License. You may obtain a copy of the License at
 *
 *      http://www.apache.org/licenses/LICENSE-2.0
 *
 * Unless required by applicable law or agreed to in writing, software
 * distributed under the License is distributed on an "AS IS" BASIS,
 * WITHOUT WARRANTIES OR CONDITIONS OF ANY KIND, either express or implied.
 * See the license for the specific language governing permissions and
 * limitations under the license.
 */

package org.apache.logging.log4j.perf.jmh;

import java.util.concurrent.TimeUnit;

import org.apache.logging.log4j.Level;
import org.apache.logging.log4j.LogManager;
import org.apache.logging.log4j.Logger;
import org.apache.logging.log4j.core.LoggerContext;
import org.apache.logging.log4j.core.config.Configuration;
import org.apache.logging.log4j.core.config.DefaultConfiguration;
<<<<<<< HEAD
=======
import org.apache.logging.log4j.message.Message;
>>>>>>> 759fa375
import org.apache.logging.log4j.message.SimpleMessage;
import org.openjdk.jmh.annotations.Benchmark;
import org.openjdk.jmh.annotations.BenchmarkMode;
import org.openjdk.jmh.annotations.Mode;
import org.openjdk.jmh.annotations.OutputTimeUnit;
import org.openjdk.jmh.annotations.Scope;
import org.openjdk.jmh.annotations.Setup;
import org.openjdk.jmh.annotations.State;
import org.openjdk.jmh.infra.Blackhole;

/**
 * Tests the overhead of disabled logging.
 */
// ============================== HOW TO RUN THIS TEST: ====================================
//
// java -jar log4j-perf/target/benchmarks.jar ".*SimpleBenchmark.*" -f 1 -wi 5 -i 5
//
// Usage help:
// java -jar log4j-perf/target/benchmarks.jar -help
//
@State(Scope.Thread)
public class SimpleBenchmark {
    private static final String msg = "This is a test";
    private Logger logger;

    @Setup
    public void setup() {
        final Configuration config = (LoggerContext.getContext()).getConfiguration();
        if (!DefaultConfiguration.DEFAULT_NAME.equals(config.getName())) {
            System.out.println("Configuration was " + config.getName());
            (LoggerContext.getContext()).start(new DefaultConfiguration());
        }
        logger = LogManager.getLogger(SimpleBenchmark.class.getName());
    }

    @BenchmarkMode(Mode.Throughput)
    @OutputTimeUnit(TimeUnit.SECONDS)
    @Benchmark
    public void testBaselineThroughput(final Blackhole bh) {
    }

    @BenchmarkMode(Mode.Throughput)
    @OutputTimeUnit(TimeUnit.SECONDS)
    @Benchmark
    public void testIsDebugEnabledThroughput(final Blackhole bh) {
        bh.consume(logger.isDebugEnabled());
    }

    @BenchmarkMode(Mode.Throughput)
    @OutputTimeUnit(TimeUnit.SECONDS)
    @Benchmark
    public void testIsEnabledLevelThroughput(final Blackhole bh) {
        bh.consume(logger.isEnabled(Level.DEBUG));
    }

    @BenchmarkMode(Mode.Throughput)
    @OutputTimeUnit(TimeUnit.SECONDS)
    @Benchmark
    public void testDebugDisabledThroughput(final Blackhole bh) {
        logger.debug(msg);
    }


    @BenchmarkMode(Mode.Throughput)
    @OutputTimeUnit(TimeUnit.SECONDS)
    @Benchmark
    public void testDebugMessageDisabledThroughput(final Blackhole bh) {
<<<<<<< HEAD
        logger.debug(new SimpleMessage(msg));
=======
        logger.debug((Message) new SimpleMessage(msg));
>>>>>>> 759fa375
    }

    @BenchmarkMode(Mode.SampleTime)
    @OutputTimeUnit(TimeUnit.NANOSECONDS)
    @Benchmark
    public void testBaselineResponseTime(final Blackhole bh) {
    }

    @BenchmarkMode(Mode.SampleTime)
    @OutputTimeUnit(TimeUnit.NANOSECONDS)
    @Benchmark
    public void testIsDebugEnabledResponseTime(final Blackhole bh) {
        bh.consume(logger.isDebugEnabled());
    }

    @BenchmarkMode(Mode.SampleTime)
    @OutputTimeUnit(TimeUnit.NANOSECONDS)
    @Benchmark
    public void testIsEnabledLevelResponseTime(final Blackhole bh) {
        bh.consume(logger.isEnabled(Level.DEBUG));
    }

    @BenchmarkMode(Mode.SampleTime)
    @OutputTimeUnit(TimeUnit.NANOSECONDS)
    @Benchmark
    public void testDebugDisabledResponseTime(final Blackhole bh) {
        logger.debug(msg);
    }

    @BenchmarkMode(Mode.SampleTime)
    @OutputTimeUnit(TimeUnit.NANOSECONDS)
    @Benchmark
    public void testDebugDisabledMessageResponseTime(final Blackhole bh) {
<<<<<<< HEAD
        logger.debug(new SimpleMessage(msg));
=======
        logger.debug((Message) new SimpleMessage(msg));
>>>>>>> 759fa375
    }
}<|MERGE_RESOLUTION|>--- conflicted
+++ resolved
@@ -25,10 +25,7 @@
 import org.apache.logging.log4j.core.LoggerContext;
 import org.apache.logging.log4j.core.config.Configuration;
 import org.apache.logging.log4j.core.config.DefaultConfiguration;
-<<<<<<< HEAD
-=======
 import org.apache.logging.log4j.message.Message;
->>>>>>> 759fa375
 import org.apache.logging.log4j.message.SimpleMessage;
 import org.openjdk.jmh.annotations.Benchmark;
 import org.openjdk.jmh.annotations.BenchmarkMode;
@@ -96,11 +93,7 @@
     @OutputTimeUnit(TimeUnit.SECONDS)
     @Benchmark
     public void testDebugMessageDisabledThroughput(final Blackhole bh) {
-<<<<<<< HEAD
-        logger.debug(new SimpleMessage(msg));
-=======
         logger.debug((Message) new SimpleMessage(msg));
->>>>>>> 759fa375
     }
 
     @BenchmarkMode(Mode.SampleTime)
@@ -134,10 +127,6 @@
     @OutputTimeUnit(TimeUnit.NANOSECONDS)
     @Benchmark
     public void testDebugDisabledMessageResponseTime(final Blackhole bh) {
-<<<<<<< HEAD
-        logger.debug(new SimpleMessage(msg));
-=======
         logger.debug((Message) new SimpleMessage(msg));
->>>>>>> 759fa375
     }
 }